--- conflicted
+++ resolved
@@ -1,9 +1,6 @@
 pub mod auth;
-<<<<<<< HEAD
+pub mod blockchain;
 pub mod bls;
-=======
-pub mod blockchain;
->>>>>>> f21d6e70
 pub mod client;
 pub mod config;
 pub mod error;
